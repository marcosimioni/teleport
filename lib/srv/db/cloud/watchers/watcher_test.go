/*
Copyright 2021 Gravitational, Inc.

Licensed under the Apache License, Version 2.0 (the "License");
you may not use this file except in compliance with the License.
You may obtain a copy of the License at

    http://www.apache.org/licenses/LICENSE-2.0

Unless required by applicable law or agreed to in writing, software
distributed under the License is distributed on an "AS IS" BASIS,
WITHOUT WARRANTIES OR CONDITIONS OF ANY KIND, either express or implied.
See the License for the specific language governing permissions and
limitations under the License.
*/

package watchers

import (
	"context"
	"fmt"
	"testing"
	"time"

	"github.com/gravitational/teleport/api/types"
	"github.com/gravitational/teleport/lib/services"
	"github.com/gravitational/teleport/lib/srv/db/cloud"
	"github.com/gravitational/teleport/lib/srv/db/common"

	"github.com/aws/aws-sdk-go/aws"
	"github.com/aws/aws-sdk-go/service/rds"
	"github.com/aws/aws-sdk-go/service/rds/rdsiface"
	"github.com/aws/aws-sdk-go/service/redshift"

	"github.com/google/uuid"
	"github.com/stretchr/testify/require"
)

// TestWatcher tests cloud databases watcher.
func TestWatcher(t *testing.T) {
	ctx := context.Background()

	rdsInstance1, rdsDatabase1 := makeRDSInstance(t, "instance-1", "us-east-1", map[string]string{"env": "prod"})
	rdsInstance2, _ := makeRDSInstance(t, "instance-2", "us-east-2", map[string]string{"env": "prod"})
	rdsInstance3, _ := makeRDSInstance(t, "instance-3", "us-east-1", map[string]string{"env": "dev"})
	rdsInstance4, rdsDatabase4 := makeRDSInstance(t, "instance-4", "us-west-1", nil)

	auroraCluster1, auroraDatabase1 := makeRDSCluster(t, "cluster-1", "us-east-1", services.RDSEngineModeProvisioned, map[string]string{"env": "prod"})
	auroraCluster2, auroraDatabases2 := makeRDSClusterWithExtraEndpoints(t, "cluster-2", "us-east-2", map[string]string{"env": "dev"})
	auroraCluster3, _ := makeRDSCluster(t, "cluster-3", "us-east-2", services.RDSEngineModeProvisioned, map[string]string{"env": "prod"})
	auroraClusterUnsupported, _ := makeRDSCluster(t, "serverless", "us-east-1", services.RDSEngineModeServerless, map[string]string{"env": "prod"})

<<<<<<< HEAD
	rdsProxyVpc1, rdsProxyDatabaseVpc1 := makeRDSProxy(t, "rds-proxy-1", "us-east-1", "vpc1")
	rdsProxyVpc2, _ := makeRDSProxy(t, "rds-proxy-2", "us-east-1", "vpc2")
	rdsProxyEndpointVpc1, rdsProxyEndpointDatabaseVpc1 := makeRDSProxyEndpoint(t, rdsProxyVpc1, "endpoint-1", "us-east-1")
	rdsProxyEndpointVpc2, _ := makeRDSProxyEndpoint(t, rdsProxyVpc2, "endpoint-2", "us-east-1")
=======
	redshiftUse1Prod, redshiftDatabaseUse1Prod := makeRedshiftCluster(t, "us-east-1", "prod")
	redshiftUse1Dev, _ := makeRedshiftCluster(t, "us-east-1", "dev")
>>>>>>> a8a57b19

	tests := []struct {
		name              string
		awsMatchers       []services.AWSMatcher
		clients           common.CloudClients
		expectedDatabases types.Databases
	}{
		{
			name: "rds labels matching",
			awsMatchers: []services.AWSMatcher{
				{
					Types:   []string{services.AWSMatcherRDS},
					Regions: []string{"us-east-1"},
					Tags:    types.Labels{"env": []string{"prod"}},
				},
				{
					Types:   []string{services.AWSMatcherRDS},
					Regions: []string{"us-east-2"},
					Tags:    types.Labels{"env": []string{"dev"}},
				},
			},
			clients: &common.TestCloudClients{
				RDSPerRegion: map[string]rdsiface.RDSAPI{
					"us-east-1": &cloud.RDSMock{
						DBInstances: []*rds.DBInstance{rdsInstance1, rdsInstance3},
						DBClusters:  []*rds.DBCluster{auroraCluster1},
					},
					"us-east-2": &cloud.RDSMock{
						DBInstances: []*rds.DBInstance{rdsInstance2},
						DBClusters:  []*rds.DBCluster{auroraCluster2, auroraCluster3},
					},
				},
			},
			expectedDatabases: append(types.Databases{rdsDatabase1, auroraDatabase1}, auroraDatabases2...),
		},
		{
			name: "rds aurora unsupported",
			awsMatchers: []services.AWSMatcher{{
				Types:   []string{services.AWSMatcherRDS},
				Regions: []string{"us-east-1"},
				Tags:    types.Labels{"*": []string{"*"}},
			}},
			clients: &common.TestCloudClients{
				RDSPerRegion: map[string]rdsiface.RDSAPI{
					"us-east-1": &cloud.RDSMock{
						DBClusters: []*rds.DBCluster{auroraCluster1, auroraClusterUnsupported},
					},
				},
			},
			expectedDatabases: types.Databases{auroraDatabase1},
		},
		{
			name: "skip access denied errors",
			awsMatchers: []services.AWSMatcher{{
				Types:   []string{services.AWSMatcherRDS},
				Regions: []string{"ca-central-1", "us-west-1", "us-east-1"},
				Tags:    types.Labels{"*": []string{"*"}},
			}},
			clients: &common.TestCloudClients{
				RDSPerRegion: map[string]rdsiface.RDSAPI{
					"ca-central-1": &cloud.RDSMockUnauth{},
					"us-west-1": &cloud.RDSMockByDBType{
						DBInstances: &cloud.RDSMock{DBInstances: []*rds.DBInstance{rdsInstance4}},
						DBClusters:  &cloud.RDSMockUnauth{},
					},
					"us-east-1": &cloud.RDSMockByDBType{
						DBInstances: &cloud.RDSMockUnauth{},
						DBClusters:  &cloud.RDSMock{DBClusters: []*rds.DBCluster{auroraCluster1}},
					},
				},
			},
			expectedDatabases: types.Databases{rdsDatabase4, auroraDatabase1},
		},
		{
<<<<<<< HEAD
			name: "rds proxy",
			awsMatchers: []services.AWSMatcher{{
				Types:   []string{services.AWSMatcherRDSProxy},
				Regions: []string{"us-east-1"},
				Tags:    types.Labels{"vpc-id": []string{"vpc1"}},
			}},
			clients: &common.TestCloudClients{
				RDS: &cloud.RDSMock{
					DBProxies:         []*rds.DBProxy{rdsProxyVpc1, rdsProxyVpc2},
					DBProxyEndpoints:  []*rds.DBProxyEndpoint{rdsProxyEndpointVpc1, rdsProxyEndpointVpc2},
					DBProxyTargetPort: 9999,
				},
			},
			expectedDatabases: types.Databases{rdsProxyDatabaseVpc1, rdsProxyEndpointDatabaseVpc1},
=======
			name: "redshift",
			awsMatchers: []services.AWSMatcher{
				{
					Types:   []string{services.AWSMatcherRedshift},
					Regions: []string{"us-east-1"},
					Tags:    types.Labels{"env": []string{"prod"}},
				},
			},
			clients: &common.TestCloudClients{
				Redshift: &cloud.RedshiftMock{
					Clusters: []*redshift.Cluster{redshiftUse1Prod, redshiftUse1Dev},
				},
			},
			expectedDatabases: types.Databases{redshiftDatabaseUse1Prod},
		},
		{
			name: "matcher with multiple types",
			awsMatchers: []services.AWSMatcher{
				{
					Types:   []string{services.AWSMatcherRedshift, services.AWSMatcherRDS},
					Regions: []string{"us-east-1"},
					Tags:    types.Labels{"env": []string{"prod"}},
				},
			},
			clients: &common.TestCloudClients{
				RDS: &cloud.RDSMock{
					DBClusters: []*rds.DBCluster{auroraCluster1},
				},
				Redshift: &cloud.RedshiftMock{
					Clusters: []*redshift.Cluster{redshiftUse1Prod},
				},
			},
			expectedDatabases: types.Databases{auroraDatabase1, redshiftDatabaseUse1Prod},
>>>>>>> a8a57b19
		},
	}

	for _, test := range tests {
		t.Run(test.name, func(t *testing.T) {
			watcher, err := NewWatcher(ctx, WatcherConfig{AWSMatchers: test.awsMatchers, Clients: test.clients})
			require.NoError(t, err)

			go watcher.fetchAndSend()
			select {
			case databases := <-watcher.DatabasesC():
				require.Equal(t, test.expectedDatabases, databases)
			case <-time.After(time.Second):
				t.Fatal("didn't receive databases after 1 second")
			}
		})
	}
}

func makeRDSInstance(t *testing.T, name, region string, labels map[string]string) (*rds.DBInstance, types.Database) {
	instance := &rds.DBInstance{
		DBInstanceArn:        aws.String(fmt.Sprintf("arn:aws:rds:%v:1234567890:db:%v", region, name)),
		DBInstanceIdentifier: aws.String(name),
		DbiResourceId:        aws.String(uuid.New().String()),
		Engine:               aws.String(services.RDSEnginePostgres),
		Endpoint: &rds.Endpoint{
			Address: aws.String("localhost"),
			Port:    aws.Int64(5432),
		},
		TagList: labelsToTags(labels),
	}
	database, err := services.NewDatabaseFromRDSInstance(instance)
	require.NoError(t, err)
	return instance, database
}

func makeRDSCluster(t *testing.T, name, region, engineMode string, labels map[string]string) (*rds.DBCluster, types.Database) {
	cluster := &rds.DBCluster{
		DBClusterArn:        aws.String(fmt.Sprintf("arn:aws:rds:%v:1234567890:cluster:%v", region, name)),
		DBClusterIdentifier: aws.String(name),
		DbClusterResourceId: aws.String(uuid.New().String()),
		Engine:              aws.String(services.RDSEngineAuroraMySQL),
		EngineMode:          aws.String(engineMode),
		Endpoint:            aws.String("localhost"),
		Port:                aws.Int64(3306),
		TagList:             labelsToTags(labels),
	}
	database, err := services.NewDatabaseFromRDSCluster(cluster)
	require.NoError(t, err)
	return cluster, database
}

func makeRedshiftCluster(t *testing.T, region, env string) (*redshift.Cluster, types.Database) {
	cluster := &redshift.Cluster{
		ClusterIdentifier:   aws.String(env),
		ClusterNamespaceArn: aws.String(fmt.Sprintf("arn:aws:redshift:%s:1234567890:namespace:%s", region, env)),
		Endpoint: &redshift.Endpoint{
			Address: aws.String("localhost"),
			Port:    aws.Int64(5439),
		},
		Tags: []*redshift.Tag{{
			Key:   aws.String("env"),
			Value: aws.String(env),
		}},
	}
	database, err := services.NewDatabaseFromRedshiftCluster(cluster)
	require.NoError(t, err)
	return cluster, database
}

func makeRDSClusterWithExtraEndpoints(t *testing.T, name, region string, labels map[string]string) (*rds.DBCluster, types.Databases) {
	cluster := &rds.DBCluster{
		DBClusterArn:        aws.String(fmt.Sprintf("arn:aws:rds:%v:1234567890:cluster:%v", region, name)),
		DBClusterIdentifier: aws.String(name),
		DbClusterResourceId: aws.String(uuid.New().String()),
		Engine:              aws.String(services.RDSEngineAuroraMySQL),
		EngineMode:          aws.String(services.RDSEngineModeProvisioned),
		Endpoint:            aws.String("localhost"),
		ReaderEndpoint:      aws.String("reader.host"),
		Port:                aws.Int64(3306),
		TagList:             labelsToTags(labels),
		DBClusterMembers:    []*rds.DBClusterMember{&rds.DBClusterMember{}, &rds.DBClusterMember{}},
		CustomEndpoints: []*string{
			aws.String("custom1.cluster-custom-example.us-east-1.rds.amazonaws.com"),
			aws.String("custom2.cluster-custom-example.us-east-1.rds.amazonaws.com"),
		},
	}

	primaryDatabase, err := services.NewDatabaseFromRDSCluster(cluster)
	require.NoError(t, err)

	readerDatabase, err := services.NewDatabaseFromRDSClusterReaderEndpoint(cluster)
	require.NoError(t, err)

	customDatabases, err := services.NewDatabasesFromRDSClusterCustomEndpoints(cluster)
	require.NoError(t, err)

	return cluster, append(types.Databases{primaryDatabase, readerDatabase}, customDatabases...)
}

func makeRDSProxy(t *testing.T, name, region, vpcID string) (*rds.DBProxy, types.Database) {
	rdsProxy := &rds.DBProxy{
		DBProxyArn:   aws.String(fmt.Sprintf("arn:aws:rds:%s:1234567890:db-proxy:prx-%s", region, name)),
		DBProxyName:  aws.String(name),
		EngineFamily: aws.String(rds.EngineFamilyMysql),
		Endpoint:     aws.String("localhost"),
		VpcId:        aws.String(vpcID),
	}

	rdsProxyDatabase, err := services.NewDatabaseFromRDSProxy(rdsProxy, 9999)
	require.NoError(t, err)
	return rdsProxy, rdsProxyDatabase
}

func makeRDSProxyEndpoint(t *testing.T, rdsProxy *rds.DBProxy, name, region string) (*rds.DBProxyEndpoint, types.Database) {
	rdsProxyEndpoint := &rds.DBProxyEndpoint{
		Endpoint:            aws.String("localhost"),
		DBProxyEndpointName: aws.String(name),
		DBProxyName:         rdsProxy.DBProxyName,
		DBProxyEndpointArn:  aws.String(fmt.Sprintf("arn:aws:rds:%v:123456:db-proxy-endpoint:prx-endpoint-%v", region, name)),
		TargetRole:          aws.String(rds.DBProxyEndpointTargetRoleReadOnly),
	}
	rdsProxyEndpointDatabase, err := services.NewDatabaseFromRDSProxyEndpoint(rdsProxy, rdsProxyEndpoint, 9999)
	require.NoError(t, err)
	return rdsProxyEndpoint, rdsProxyEndpointDatabase
}

func labelsToTags(labels map[string]string) (tags []*rds.Tag) {
	for key, val := range labels {
		tags = append(tags, &rds.Tag{
			Key:   aws.String(key),
			Value: aws.String(val),
		})
	}
	return tags
}<|MERGE_RESOLUTION|>--- conflicted
+++ resolved
@@ -50,15 +50,13 @@
 	auroraCluster3, _ := makeRDSCluster(t, "cluster-3", "us-east-2", services.RDSEngineModeProvisioned, map[string]string{"env": "prod"})
 	auroraClusterUnsupported, _ := makeRDSCluster(t, "serverless", "us-east-1", services.RDSEngineModeServerless, map[string]string{"env": "prod"})
 
-<<<<<<< HEAD
 	rdsProxyVpc1, rdsProxyDatabaseVpc1 := makeRDSProxy(t, "rds-proxy-1", "us-east-1", "vpc1")
 	rdsProxyVpc2, _ := makeRDSProxy(t, "rds-proxy-2", "us-east-1", "vpc2")
 	rdsProxyEndpointVpc1, rdsProxyEndpointDatabaseVpc1 := makeRDSProxyEndpoint(t, rdsProxyVpc1, "endpoint-1", "us-east-1")
 	rdsProxyEndpointVpc2, _ := makeRDSProxyEndpoint(t, rdsProxyVpc2, "endpoint-2", "us-east-1")
-=======
+
 	redshiftUse1Prod, redshiftDatabaseUse1Prod := makeRedshiftCluster(t, "us-east-1", "prod")
 	redshiftUse1Dev, _ := makeRedshiftCluster(t, "us-east-1", "dev")
->>>>>>> a8a57b19
 
 	tests := []struct {
 		name              string
@@ -133,7 +131,6 @@
 			expectedDatabases: types.Databases{rdsDatabase4, auroraDatabase1},
 		},
 		{
-<<<<<<< HEAD
 			name: "rds proxy",
 			awsMatchers: []services.AWSMatcher{{
 				Types:   []string{services.AWSMatcherRDSProxy},
@@ -148,7 +145,8 @@
 				},
 			},
 			expectedDatabases: types.Databases{rdsProxyDatabaseVpc1, rdsProxyEndpointDatabaseVpc1},
-=======
+		},
+		{
 			name: "redshift",
 			awsMatchers: []services.AWSMatcher{
 				{
@@ -182,7 +180,6 @@
 				},
 			},
 			expectedDatabases: types.Databases{auroraDatabase1, redshiftDatabaseUse1Prod},
->>>>>>> a8a57b19
 		},
 	}
 
