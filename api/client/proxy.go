--- conflicted
+++ resolved
@@ -25,10 +25,6 @@
 
 	"github.com/gravitational/trace"
 	log "github.com/sirupsen/logrus"
-<<<<<<< HEAD
-=======
-	"golang.org/x/net/http/httpproxy"
->>>>>>> dc2d200c
 )
 
 // DialProxy creates a connection to a server via an HTTP Proxy.
