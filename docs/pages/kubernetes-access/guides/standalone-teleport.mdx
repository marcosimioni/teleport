--- conflicted
+++ resolved
@@ -39,14 +39,11 @@
 
   kube_listen_addr: 0.0.0.0:3026
   # optional: set a different public address for kubernetes access
-<<<<<<< HEAD
-  kube_public_addr: kube.example.com:3027
+  kube_public_addr: kube.example.com:3026
 ```
 
 You will also need to have a `kubernetes_service` section in your `teleport.yaml` file. This can be in your existing proxy, or a new separate teleport instance:
-=======
-  kube_public_addr: kube.example.com:3026
->>>>>>> 94a30991
+
 
 ```yaml
 kubernetes_service:
